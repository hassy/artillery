'use strict';

const test = require('tape');
const runner = require('../../core/lib/runner').runner;
const L = require('lodash');
const csv = require('csv-parse');
const fs = require('fs');
const path = require('path');

let xmlCapture = null;
try {
  xmlCapture = require('artillery-xml-capture');
} catch (e) {

}

test('Capture - headers', (t) => {
  const fn = path.resolve(__dirname, './scripts/captures-header.json');
  const script = require(fn);
  runner(script).then(function(ee) {
    ee.on('done', function(report) {
      // This will fail if header capture isn't working
      t.assert(!report.codes[403], 'No unauthorized responses');
      t.assert(report.codes[200] > 0, 'Successful responses');
      t.end();
    });
    ee.run();
  });
});



test('Capture - JSON', (t) => {
  const fn = path.resolve(__dirname, './scripts/captures.json');
  const script = require(fn);
  const data = fs.readFileSync(path.join(__dirname, 'pets.csv'));
  csv(data, function(err, parsedData) {
    if (err) {
      t.fail(err);
    }

    runner(script, parsedData, {}).then(function(ee) {

      ee.on('done', function(report) {
        let c200 = report.codes[200];
        let c201 = report.codes[201];

        let cond = c201 === c200;

        t.assert(cond,
                 'There should be a 200 for every 201');
        if (!cond) {
          console.log('200: %s; 201: %s', c200, c201);
        }
        t.end();
      });

      ee.run();
    });
  });
});

<<<<<<< HEAD
test('Capture and save to attribute of an Object in context.vars - JSON', (t) => {
  const fn = path.resolve(__dirname, './scripts/captures3.json');
  const script = require(fn);
  const data = fs.readFileSync(path.join(__dirname, 'pets.csv'));
  csv(data, function(err, parsedData) {
    if (err) {
      t.fail(err);
    }

    runner(script, parsedData, {}).then(function(ee) {

      ee.on('done', function(report) {
        let c200 = report.codes[200];
        let c201 = report.codes[201];

        let cond = c201 === c200;

        t.assert(cond,
                 'There should be a 200 for every 201');
        if (!cond) {
          console.log('200: %s; 201: %s', c200, c201);
        }
        t.end();
      });

      ee.run();
    });
=======
test('Capture before test - JSON', (t) => {
  const fn = path.resolve(__dirname, './scripts/before_test.json');
  const script = require(fn);
  runner(script).then(function(ee) {
    ee.on('done', function(report) {
      let c200 = report.codes[200];
      let expectedAmountRequests = script.config.phases[0].duration * script.config.phases[0].arrivalRate;
      t.assert(c200 === expectedAmountRequests,
        'There should be ' + expectedAmountRequests + ' responses with status code 200');
      t.assert(report.matches === expectedAmountRequests, 'All responses match expectation value');

      let c201 = report.codes[201];
      t.assert(c201 === undefined, 'There should be no 201 response codes');

      t.end();
    });

    ee.run();
>>>>>>> 37bbe3b9
  });
});

test('Capture - XML', (t) => {
  if (!xmlCapture) {
    console.log('artillery-xml-capture does not seem to be installed, skipping XML capture test.');
    t.assert(true);
    return t.end();
  }

  const fn = path.resolve(__dirname, './scripts/captures2.json');
  const script = require(fn);
  const data = fs.readFileSync(path.join(__dirname, 'pets.csv'));
  csv(data, function(err, parsedData) {
    if (err) {
      t.fail(err);
    }

    runner(script, parsedData, {}).then(function(ee) {

      ee.on('done', function(report) {
        t.assert(report.codes[200] > 0, 'Should have a few 200s');
        t.assert(report.codes[404] === undefined, 'Should have no 404s');
        t.end();
      });

      ee.run();
    });
  });
});

test('Capture - Random value from array', (t) => {
  const fn = path.resolve(__dirname, './scripts/captures_array_random.json');
  const script = require(fn);
  runner(script).then(function(ee) {

    ee.on('done', (report) => {
      t.assert(report.codes[200] > 0, 'Should have a few 200s');
      t.assert(report.codes[404] === undefined, 'Should have no 404s');
      t.end();
    });

    ee.run();
  });
});

test('Capture - RegExp', (t) => {
  const fn = path.resolve(__dirname, './scripts/captures-regexp.json');
  const script = require(fn);
  let ee = runner(script).then(function(ee) {
    ee.on('done', (report) => {
      let c200 = report.codes[200];
      let c201 = report.codes[201];
      let cond = c201 === c200;

      t.assert(cond,
               'There should be a 200 for every 201');
      if (!cond) {
        console.log('200: %s; 201: %s;', c200, c201);
      }
      t.end();
    });

    ee.run();
  });
});<|MERGE_RESOLUTION|>--- conflicted
+++ resolved
@@ -60,7 +60,7 @@
   });
 });
 
-<<<<<<< HEAD
+
 test('Capture and save to attribute of an Object in context.vars - JSON', (t) => {
   const fn = path.resolve(__dirname, './scripts/captures3.json');
   const script = require(fn);
@@ -88,7 +88,9 @@
 
       ee.run();
     });
-=======
+  });
+});
+
 test('Capture before test - JSON', (t) => {
   const fn = path.resolve(__dirname, './scripts/before_test.json');
   const script = require(fn);
@@ -107,7 +109,6 @@
     });
 
     ee.run();
->>>>>>> 37bbe3b9
   });
 });
 
